/**************************************************************************************************
 Copyright 2019 Cynthia Kop

 Licensed under the Apache License, Version 2.0 (the "License"); you may not use this file except
 in compliance with the License.
 You may obtain a copy of the License at

     http://www.apache.org/licenses/LICENSE-2.0

 Unless required by applicable law or agreed to in writing, software distributed under the
 License is distributed on an "AS IS" BASIS, WITHOUT WARRANTIES OR CONDITIONS OF ANY KIND, either
 express or implied.
 See the License for the specific language governing permissions and limitations under the License.
 *************************************************************************************************/

package cora;

import com.beust.jcommander.JCommander;
import com.beust.jcommander.Parameter;
import cora.interfaces.rewriting.TRS;
import cora.interfaces.terms.Term;
import cora.loggers.ConsoleLogger;
import cora.loggers.Logger;
import cora.parsers.CoraInputReader;
import cora.parsers.LcTrsInputReader;
import cora.parsers.TrsInputReader;
import cora.provingstrategies.LocalConfluence;
import cora.provingstrategies.LocalConfluenceExtended;
import cora.provingstrategies.Orthogonality;
import cora.provingstrategies.StrategyInherit;
<<<<<<< HEAD
=======
import cora.smt.EquivalenceProof;
>>>>>>> 03516123
import hci.InputPresenter;
import hci.InputModel;
import hci.InputView;

import java.util.ArrayList;
import java.util.List;

class CliArgs {
  /**
   * Class that creates commandline argument specifics like flags
   */

  /**
   * List of all parameters.
   */
  @Parameter
  private List<String> parameters = new ArrayList<>();

  /**
   * Parameter for the path of the input file of a TRS
   */
  @Parameter(names = { "-i", "--input", "--lctrs"}, description = "Input file", required = true)
  String inputFilePath;

  /**
   * Parameter for the technique or strategy to be applied to the TRS
   */
  @Parameter(names = {"-t", "--technique"}, description = "Strategy used")
  String strategy = "orthogonal";

  /**
   * Maximum timeout in seconds before the program stops trying given strategy on given TRS
   */
  @Parameter(names = {"--timeout"}, description = "Timeout in seconds")
  int timeout = 5;

  /**
   * Flag telling whether TRS is terminating or not
   */
  @Parameter(names = {"--terminating"}, description = "All systems are terminating")
  boolean terminating = false;
}

public class Main {
  private static String getExtension(String filename) {
    int i = filename.lastIndexOf('.');
    if (i >= 0) return filename.substring(i+1);
    return "";
  }

  private static TRS readInput(String file) throws Exception {
    String extension = getExtension(file);
    if (extension.equals("trs") || extension.equals("mstrs")) {
      return TrsInputReader.readTrsFromFile(file);
    }
    if (extension.equals("cora")) {
      return CoraInputReader.readProgramFromFile(file);
    }
    if (extension.equals("lctrs")) {
      return LcTrsInputReader.readLcTrsFromFile(file);
    }
    throw new Exception("Unknown file extension: " + extension + ".");
  }

  private static StrategyInherit getStrategy(CliArgs args) throws Exception {
    TRS trs = readInput(args.inputFilePath);
    switch (args.strategy) {
      case "orthogonal":
        return new Orthogonality(trs);
      case "lc":
        return new LocalConfluence(trs, args.terminating);
      case "lce":
        return new LocalConfluenceExtended(trs, args.terminating);
      default:
        throw new Exception("Unknown strategy: " + args.strategy);
    }
  }

  /**
   *
   * @param args
   */
  public static void main(String[] args) {
    try {
      if (args.length == 0) args = new String[] {"-i", "src/test/java/utils/recursive_fact.lctrs", "-t", "lc"};

      CliArgs cliArgs = new CliArgs();
      JCommander.newBuilder().addObject(cliArgs).build().parse(args);

      new Logger(new ConsoleLogger());
      /*
      StrategyInherit strat = getStrategy(cliArgs);
      Result result = strat.apply(cliArgs.timeout);
      Logger.log("Result type: " + result.getResult());
      Logger.log("Time taken: " + result.getTime() + "ms");
      Logger.finalized();

      System.out.println("Try just method");
      LocalConfluence lc = new LocalConfluence(trs, false);
      Result res = lc.apply();
      System.out.println(res.getResult());
      System.exit(0);
      */

    } catch (Exception e) {
      e.printStackTrace();
    }

    InputPresenter ic = new InputPresenter(new InputView("LcTrs equivalence proof assistant"), new InputModel());
    ic.run();
  }
}
<|MERGE_RESOLUTION|>--- conflicted
+++ resolved
@@ -1,146 +1,143 @@
-/**************************************************************************************************
- Copyright 2019 Cynthia Kop
-
- Licensed under the Apache License, Version 2.0 (the "License"); you may not use this file except
- in compliance with the License.
- You may obtain a copy of the License at
-
-     http://www.apache.org/licenses/LICENSE-2.0
-
- Unless required by applicable law or agreed to in writing, software distributed under the
- License is distributed on an "AS IS" BASIS, WITHOUT WARRANTIES OR CONDITIONS OF ANY KIND, either
- express or implied.
- See the License for the specific language governing permissions and limitations under the License.
- *************************************************************************************************/
-
-package cora;
-
-import com.beust.jcommander.JCommander;
-import com.beust.jcommander.Parameter;
-import cora.interfaces.rewriting.TRS;
-import cora.interfaces.terms.Term;
-import cora.loggers.ConsoleLogger;
-import cora.loggers.Logger;
-import cora.parsers.CoraInputReader;
-import cora.parsers.LcTrsInputReader;
-import cora.parsers.TrsInputReader;
-import cora.provingstrategies.LocalConfluence;
-import cora.provingstrategies.LocalConfluenceExtended;
-import cora.provingstrategies.Orthogonality;
-import cora.provingstrategies.StrategyInherit;
-<<<<<<< HEAD
-=======
-import cora.smt.EquivalenceProof;
->>>>>>> 03516123
-import hci.InputPresenter;
-import hci.InputModel;
-import hci.InputView;
-
-import java.util.ArrayList;
-import java.util.List;
-
-class CliArgs {
-  /**
-   * Class that creates commandline argument specifics like flags
-   */
-
-  /**
-   * List of all parameters.
-   */
-  @Parameter
-  private List<String> parameters = new ArrayList<>();
-
-  /**
-   * Parameter for the path of the input file of a TRS
-   */
-  @Parameter(names = { "-i", "--input", "--lctrs"}, description = "Input file", required = true)
-  String inputFilePath;
-
-  /**
-   * Parameter for the technique or strategy to be applied to the TRS
-   */
-  @Parameter(names = {"-t", "--technique"}, description = "Strategy used")
-  String strategy = "orthogonal";
-
-  /**
-   * Maximum timeout in seconds before the program stops trying given strategy on given TRS
-   */
-  @Parameter(names = {"--timeout"}, description = "Timeout in seconds")
-  int timeout = 5;
-
-  /**
-   * Flag telling whether TRS is terminating or not
-   */
-  @Parameter(names = {"--terminating"}, description = "All systems are terminating")
-  boolean terminating = false;
-}
-
-public class Main {
-  private static String getExtension(String filename) {
-    int i = filename.lastIndexOf('.');
-    if (i >= 0) return filename.substring(i+1);
-    return "";
-  }
-
-  private static TRS readInput(String file) throws Exception {
-    String extension = getExtension(file);
-    if (extension.equals("trs") || extension.equals("mstrs")) {
-      return TrsInputReader.readTrsFromFile(file);
-    }
-    if (extension.equals("cora")) {
-      return CoraInputReader.readProgramFromFile(file);
-    }
-    if (extension.equals("lctrs")) {
-      return LcTrsInputReader.readLcTrsFromFile(file);
-    }
-    throw new Exception("Unknown file extension: " + extension + ".");
-  }
-
-  private static StrategyInherit getStrategy(CliArgs args) throws Exception {
-    TRS trs = readInput(args.inputFilePath);
-    switch (args.strategy) {
-      case "orthogonal":
-        return new Orthogonality(trs);
-      case "lc":
-        return new LocalConfluence(trs, args.terminating);
-      case "lce":
-        return new LocalConfluenceExtended(trs, args.terminating);
-      default:
-        throw new Exception("Unknown strategy: " + args.strategy);
-    }
-  }
-
-  /**
-   *
-   * @param args
-   */
-  public static void main(String[] args) {
-    try {
-      if (args.length == 0) args = new String[] {"-i", "src/test/java/utils/recursive_fact.lctrs", "-t", "lc"};
-
-      CliArgs cliArgs = new CliArgs();
-      JCommander.newBuilder().addObject(cliArgs).build().parse(args);
-
-      new Logger(new ConsoleLogger());
-      /*
-      StrategyInherit strat = getStrategy(cliArgs);
-      Result result = strat.apply(cliArgs.timeout);
-      Logger.log("Result type: " + result.getResult());
-      Logger.log("Time taken: " + result.getTime() + "ms");
-      Logger.finalized();
-
-      System.out.println("Try just method");
-      LocalConfluence lc = new LocalConfluence(trs, false);
-      Result res = lc.apply();
-      System.out.println(res.getResult());
-      System.exit(0);
-      */
-
-    } catch (Exception e) {
-      e.printStackTrace();
-    }
-
-    InputPresenter ic = new InputPresenter(new InputView("LcTrs equivalence proof assistant"), new InputModel());
-    ic.run();
-  }
-}
+/**************************************************************************************************
+ Copyright 2019 Cynthia Kop
+
+ Licensed under the Apache License, Version 2.0 (the "License"); you may not use this file except
+ in compliance with the License.
+ You may obtain a copy of the License at
+
+     http://www.apache.org/licenses/LICENSE-2.0
+
+ Unless required by applicable law or agreed to in writing, software distributed under the
+ License is distributed on an "AS IS" BASIS, WITHOUT WARRANTIES OR CONDITIONS OF ANY KIND, either
+ express or implied.
+ See the License for the specific language governing permissions and limitations under the License.
+ *************************************************************************************************/
+
+package cora;
+
+import com.beust.jcommander.JCommander;
+import com.beust.jcommander.Parameter;
+import cora.interfaces.rewriting.TRS;
+import cora.interfaces.terms.Term;
+import cora.loggers.ConsoleLogger;
+import cora.loggers.Logger;
+import cora.parsers.CoraInputReader;
+import cora.parsers.LcTrsInputReader;
+import cora.parsers.TrsInputReader;
+import cora.provingstrategies.LocalConfluence;
+import cora.provingstrategies.LocalConfluenceExtended;
+import cora.provingstrategies.Orthogonality;
+import cora.provingstrategies.StrategyInherit;
+import cora.smt.EquivalenceProof;
+import hci.InputPresenter;
+import hci.InputModel;
+import hci.InputView;
+
+import java.util.ArrayList;
+import java.util.List;
+
+class CliArgs {
+  /**
+   * Class that creates commandline argument specifics like flags
+   */
+
+  /**
+   * List of all parameters.
+   */
+  @Parameter
+  private List<String> parameters = new ArrayList<>();
+
+  /**
+   * Parameter for the path of the input file of a TRS
+   */
+  @Parameter(names = { "-i", "--input", "--lctrs"}, description = "Input file", required = true)
+  String inputFilePath;
+
+  /**
+   * Parameter for the technique or strategy to be applied to the TRS
+   */
+  @Parameter(names = {"-t", "--technique"}, description = "Strategy used")
+  String strategy = "orthogonal";
+
+  /**
+   * Maximum timeout in seconds before the program stops trying given strategy on given TRS
+   */
+  @Parameter(names = {"--timeout"}, description = "Timeout in seconds")
+  int timeout = 5;
+
+  /**
+   * Flag telling whether TRS is terminating or not
+   */
+  @Parameter(names = {"--terminating"}, description = "All systems are terminating")
+  boolean terminating = false;
+}
+
+public class Main {
+  private static String getExtension(String filename) {
+    int i = filename.lastIndexOf('.');
+    if (i >= 0) return filename.substring(i+1);
+    return "";
+  }
+
+  private static TRS readInput(String file) throws Exception {
+    String extension = getExtension(file);
+    if (extension.equals("trs") || extension.equals("mstrs")) {
+      return TrsInputReader.readTrsFromFile(file);
+    }
+    if (extension.equals("cora")) {
+      return CoraInputReader.readProgramFromFile(file);
+    }
+    if (extension.equals("lctrs")) {
+      return LcTrsInputReader.readLcTrsFromFile(file);
+    }
+    throw new Exception("Unknown file extension: " + extension + ".");
+  }
+
+  private static StrategyInherit getStrategy(CliArgs args) throws Exception {
+    TRS trs = readInput(args.inputFilePath);
+    switch (args.strategy) {
+      case "orthogonal":
+        return new Orthogonality(trs);
+      case "lc":
+        return new LocalConfluence(trs, args.terminating);
+      case "lce":
+        return new LocalConfluenceExtended(trs, args.terminating);
+      default:
+        throw new Exception("Unknown strategy: " + args.strategy);
+    }
+  }
+
+  /**
+   *
+   * @param args
+   */
+  public static void main(String[] args) {
+    try {
+      if (args.length == 0) args = new String[] {"-i", "src/test/java/utils/recursive_fact.lctrs", "-t", "lc"};
+
+      CliArgs cliArgs = new CliArgs();
+      JCommander.newBuilder().addObject(cliArgs).build().parse(args);
+
+      new Logger(new ConsoleLogger());
+      /*
+      StrategyInherit strat = getStrategy(cliArgs);
+      Result result = strat.apply(cliArgs.timeout);
+      Logger.log("Result type: " + result.getResult());
+      Logger.log("Time taken: " + result.getTime() + "ms");
+      Logger.finalized();
+
+      System.out.println("Try just method");
+      LocalConfluence lc = new LocalConfluence(trs, false);
+      Result res = lc.apply();
+      System.out.println(res.getResult());
+      System.exit(0);
+      */
+
+    } catch (Exception e) {
+      e.printStackTrace();
+    }
+
+    InputPresenter ic = new InputPresenter(new InputView("LcTrs equivalence proof assistant"), new InputModel());
+    ic.run();
+  }
+}